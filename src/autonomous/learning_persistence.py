"""
Learning Persistence - Persistencia de inteligencia aprendida
Guarda y carga TODO el conocimiento adquirido para sobrevivir redeploys
"""
import json
import logging
import gzip
import numpy as np
from pathlib import Path
from typing import Dict, Optional
from datetime import datetime
import hashlib

logger = logging.getLogger(__name__)


class NumpyEncoder(json.JSONEncoder):
    """
    Custom JSON Encoder que convierte tipos de NumPy a tipos nativos de Python.
    Soluciona: "Object of type bool_ is not JSON serializable"
    """
    def default(self, obj):
        # Convertir tipos de NumPy a tipos nativos de Python
        if isinstance(obj, np.integer):
            return int(obj)
        elif isinstance(obj, np.floating):
            return float(obj)
        elif isinstance(obj, np.ndarray):
            return obj.tolist()
        elif isinstance(obj, np.bool_):
            return bool(obj)
        # Dejar que el encoder por defecto maneje otros tipos
        return super(NumpyEncoder, self).default(obj)


class LearningPersistence:
    """
    Gestiona persistencia de inteligencia aprendida
    - Guarda todo el conocimiento del RL Agent
    - Guarda historial de optimización de parámetros
    - Guarda estadísticas y métricas
    - Comprime datos para eficiencia
    - Genera archivo de importación para redeploys
    """

    def __init__(self, storage_dir: str = "data/autonomous"):
        """
        Args:
            storage_dir: Directorio para guardar archivos de persistencia
        """
        self.storage_dir = Path(storage_dir)
        self.storage_dir.mkdir(parents=True, exist_ok=True)

        # Archivos de persistencia
        self.main_file = self.storage_dir / "learned_intelligence.json.gz"
        self.backup_file = self.storage_dir / "learned_intelligence_backup.json.gz"
        self.export_file = self.storage_dir / "intelligence_export.json"  # Para importar fácil

        logger.info(f"💾 Learning Persistence inicializado en: {self.storage_dir}")

    def save_full_state(
        self,
        rl_agent_state: Dict,
        optimizer_state: Dict,
        performance_history: Dict,
        change_history: Optional[list] = None,
        metadata: Optional[Dict] = None,
        paper_trading: Optional[Dict] = None,
        ml_training_buffer: Optional[list] = None,
        advanced_modules_state: Optional[Dict] = None
    ) -> bool:
        """
        Guarda estado completo del sistema autónomo

        Args:
            rl_agent_state: Estado del RL Agent (Q-table, estadísticas, etc.)
            optimizer_state: Estado del Parameter Optimizer (trials, best config, etc.)
            performance_history: Historial de performance del bot
            change_history: Histórico de cambios con razonamiento
            metadata: Información adicional (versión, timestamp, etc.)
            paper_trading: Estado del paper trading (balance, trades, etc.)
            ml_training_buffer: Training buffer del ML System (features para entrenamiento)
            advanced_modules_state: Estado del arsenal avanzado (correlation, liquidation, funding, etc.)

        Returns:
            True si guardado fue exitoso
        """
        try:
            # Crear backup del archivo anterior si existe
            if self.main_file.exists():
                import shutil
                shutil.copy(self.main_file, self.backup_file)
                logger.debug("📦 Backup creado")

            # Construir estado completo
            full_state = {
                'version': '2.0',  # Bumped to 2.0 para soportar arsenal avanzado
                'timestamp': datetime.now().isoformat(),
                'rl_agent': rl_agent_state,
                'parameter_optimizer': optimizer_state,
                'performance_history': performance_history,
                'change_history': change_history or [],  # Histórico de cambios con razonamiento
                'metadata': metadata or {},
                'paper_trading': paper_trading or {},  # Estado de paper trading
                'ml_training_buffer': ml_training_buffer or [],  # Training buffer del ML System
<<<<<<< HEAD
                'ml_training_data': ml_training_buffer or [],  # Compatibilidad con train_ml
=======
                'ml_training_data': ml_training_buffer or [],  # Para compatibilidad con train_ml
>>>>>>> 9ea36316
                'advanced_modules': advanced_modules_state or {}  # NUEVO: Estado del arsenal avanzado (7 módulos)
            }

            # Calcular checksum para validación
            # Usar NumpyEncoder para convertir tipos NumPy (bool_, int64, etc.) a tipos Python
            state_str = json.dumps(full_state, sort_keys=True, cls=NumpyEncoder)
            checksum = hashlib.sha256(state_str.encode()).hexdigest()
            full_state['checksum'] = checksum

            # Guardar comprimido (ahorra espacio)
            with gzip.open(self.main_file, 'wt', encoding='utf-8') as f:
                json.dump(full_state, f, indent=2, cls=NumpyEncoder)

            # Guardar versión sin comprimir para fácil importación
            with open(self.export_file, 'w', encoding='utf-8') as f:
                json.dump(full_state, f, indent=2, cls=NumpyEncoder)

            file_size = self.main_file.stat().st_size / 1024  # KB

            logger.info(
                f"✅ Inteligencia guardada exitosamente "
                f"({file_size:.1f} KB comprimido)"
            )

            # Log resumen de lo guardado
            self._log_save_summary(full_state)

            return True

        except Exception as e:
            logger.error(f"❌ Error guardando inteligencia: {e}", exc_info=True)
            return False

    def load_full_state(self, force: bool = False) -> Optional[Dict]:
        """
        Carga estado completo del sistema autónomo

        Args:
            force: Si True, ignora errores de checksum y carga de todos modos

        Returns:
            Dict con todo el estado guardado, o None si no existe
        """
        try:
            # Intentar cargar archivo principal
            if not self.main_file.exists():
                logger.warning("⚠️ No existe archivo de inteligencia guardado")
                return None

            # Cargar y descomprimir
            with gzip.open(self.main_file, 'rt', encoding='utf-8') as f:
                full_state = json.load(f)

            # Validar checksum (solo si force=False)
            saved_checksum = full_state.pop('checksum', None)

            if not force and saved_checksum:
                state_str = json.dumps(full_state, sort_keys=True, cls=NumpyEncoder)
                calculated_checksum = hashlib.sha256(state_str.encode()).hexdigest()

                if saved_checksum != calculated_checksum:
                    logger.warning(
                        f"⚠️ Checksum no coincide - archivo puede estar corrupto\n"
                        f"   Esperado: {saved_checksum}\n"
                        f"   Calculado: {calculated_checksum}\n"
                        f"   Intentando cargar de todos modos..."
                    )
                    # NO fallar, solo advertir - continuar cargando
            elif force:
                logger.warning("🔧 MODO FORCE: Ignorando validación de checksum en load_full_state")

            # Log resumen de lo cargado
            self._log_load_summary(full_state)

            logger.info("✅ Inteligencia cargada exitosamente")

            return full_state

        except Exception as e:
            logger.error(f"❌ Error cargando inteligencia: {e}", exc_info=True)
            # Intentar cargar backup solo si no es force mode
            if not force:
                return self._load_backup()
            else:
                logger.error("🔧 FORCE MODE: No se intentará cargar backup")
                return None

    def _load_backup(self) -> Optional[Dict]:
        """Intenta cargar desde archivo de backup"""
        try:
            if not self.backup_file.exists():
                logger.error("❌ No existe archivo de backup")
                return None

            logger.info("🔄 Intentando cargar desde backup...")

            with gzip.open(self.backup_file, 'rt', encoding='utf-8') as f:
                full_state = json.load(f)

            logger.info("✅ Backup cargado exitosamente")
            return full_state

        except Exception as e:
            logger.error(f"❌ Error cargando backup: {e}", exc_info=True)
            return None

    def _log_save_summary(self, state: Dict):
        """Log resumen de lo que se guardó"""
        rl_stats = state.get('rl_agent', {}).get('statistics', {})
        opt_stats = state.get('parameter_optimizer', {})
        change_history = state.get('change_history', [])

        logger.info(
            f"📊 Resumen guardado:\n"
            f"  • RL Agent: {rl_stats.get('total_trades', 0)} trades, "
            f"{rl_stats.get('success_rate', 0):.1f}% win rate\n"
            f"  • Parameter Optimizer: {opt_stats.get('total_trials', 0)} trials, "
            f"mejor score: {opt_stats.get('best_performance', 0):.3f}\n"
            f"  • Q-Table: {rl_stats.get('q_table_size', 0)} estados aprendidos\n"
            f"  • Histórico de cambios: {len(change_history)} modificaciones registradas\n"
            f"  • Timestamp: {state.get('timestamp', 'N/A')}"
        )

    def _log_load_summary(self, state: Dict):
        """Log resumen de lo que se cargó"""
        rl_stats = state.get('rl_agent', {}).get('statistics', {})
        opt_stats = state.get('parameter_optimizer', {})
        change_history = state.get('change_history', [])

        logger.info(
            f"📊 Resumen cargado:\n"
            f"  • RL Agent: {rl_stats.get('total_trades', 0)} trades, "
            f"{rl_stats.get('success_rate', 0):.1f}% win rate\n"
            f"  • Parameter Optimizer: {opt_stats.get('total_trials', 0)} trials\n"
            f"  • Q-Table: {rl_stats.get('q_table_size', 0)} estados\n"
            f"  • Histórico de cambios: {len(change_history)} modificaciones\n"
            f"  • Guardado: {state.get('timestamp', 'N/A')}"
        )

    def export_for_import(self) -> str:
        """
        Exporta inteligencia a archivo JSON legible para importar después de redeploy

        Returns:
            Path al archivo exportado
        """
        try:
            if not self.main_file.exists():
                logger.warning("⚠️ No hay inteligencia para exportar")
                return ""

            # Cargar estado actual
            with gzip.open(self.main_file, 'rt', encoding='utf-8') as f:
                full_state = json.load(f)

            # Guardar versión legible sin comprimir
            export_path = self.storage_dir / f"intelligence_export_{datetime.now().strftime('%Y%m%d_%H%M%S')}.json"

            with open(export_path, 'w', encoding='utf-8') as f:
                json.dump(full_state, f, indent=2, cls=NumpyEncoder)

            file_size = export_path.stat().st_size / 1024  # KB

            logger.info(
                f"📤 Inteligencia exportada a: {export_path}\n"
                f"   Tamaño: {file_size:.1f} KB\n"
                f"   Usar este archivo para importar después de redeploy"
            )

            return str(export_path)

        except Exception as e:
            logger.error(f"❌ Error exportando inteligencia: {e}", exc_info=True)
            return ""

    def import_from_file(self, file_path: str, force: bool = False) -> bool:
        """
        Importa inteligencia desde archivo exportado

        Args:
            file_path: Path al archivo de exportación
            force: Si True, ignora validación de checksum (para archivos editados manualmente)

        Returns:
            True si importación fue exitosa
        """
        try:
            import_path = Path(file_path)

            if not import_path.exists():
                logger.error(f"❌ Archivo no existe: {file_path}")
                return False

            # Cargar estado desde archivo
            with open(import_path, 'r', encoding='utf-8') as f:
                full_state = json.load(f)

            # Validar estructura básica
            if 'rl_agent' not in full_state or 'parameter_optimizer' not in full_state:
                logger.error("❌ Archivo no tiene estructura válida")
                return False

            # Validar checksum si force=False
            if not force and 'checksum' in full_state:
                saved_checksum = full_state.get('checksum')
                # Crear copia sin checksum para calcular
                state_for_validation = {k: v for k, v in full_state.items() if k != 'checksum'}
                state_str = json.dumps(state_for_validation, sort_keys=True, cls=NumpyEncoder)
                calculated_checksum = hashlib.sha256(state_str.encode()).hexdigest()

                if saved_checksum != calculated_checksum:
                    logger.warning(
                        f"⚠️ Checksum no coincide!\n"
                        f"   Esperado: {saved_checksum}\n"
                        f"   Calculado: {calculated_checksum}\n"
                        f"   El archivo puede estar corrupto o editado manualmente.\n"
                        f"   Usa /import_force si quieres importar de todos modos."
                    )
                    return False
            elif force:
                logger.warning("🔧 MODO FORCE: Ignorando validación de checksum")

            # Guardar como archivo principal
            with gzip.open(self.main_file, 'wt', encoding='utf-8') as f:
                json.dump(full_state, f, indent=2, cls=NumpyEncoder)

            mode_str = " (FORCE MODE)" if force else ""
            logger.info(f"✅ Inteligencia importada exitosamente{mode_str} desde: {file_path}")
            self._log_load_summary(full_state)

            return True

        except Exception as e:
            logger.error(f"❌ Error importando inteligencia: {e}", exc_info=True)
            return False

    def get_storage_info(self) -> Dict:
        """Retorna información sobre archivos de persistencia"""
        info = {
            'main_file_exists': self.main_file.exists(),
            'backup_exists': self.backup_file.exists(),
            'export_exists': self.export_file.exists(),
            'storage_dir': str(self.storage_dir)
        }

        if self.main_file.exists():
            info['main_file_size_kb'] = self.main_file.stat().st_size / 1024
            info['main_file_modified'] = datetime.fromtimestamp(
                self.main_file.stat().st_mtime
            ).isoformat()

        return info

    def auto_save_periodic(
        self,
        rl_agent_state: Dict,
        optimizer_state: Dict,
        performance_history: Dict,
        interval_minutes: int = 30
    ) -> bool:
        """
        Guarda automáticamente si ha pasado suficiente tiempo

        Args:
            interval_minutes: Intervalo mínimo entre guardados automáticos

        Returns:
            True si guardó, False si no era necesario
        """
        # Verificar última modificación
        if self.main_file.exists():
            last_modified = datetime.fromtimestamp(self.main_file.stat().st_mtime)
            elapsed = (datetime.now() - last_modified).total_seconds() / 60

            if elapsed < interval_minutes:
                logger.debug(f"⏳ Auto-save: esperando ({elapsed:.0f}/{interval_minutes} min)")
                return False

        # Guardar
        logger.info(f"💾 Auto-save: guardando inteligencia (intervalo: {interval_minutes} min)")
        return self.save_full_state(
            rl_agent_state,
            optimizer_state,
            performance_history,
            metadata={'auto_save': True, 'interval_minutes': interval_minutes}
        )<|MERGE_RESOLUTION|>--- conflicted
+++ resolved
@@ -103,11 +103,8 @@
                 'metadata': metadata or {},
                 'paper_trading': paper_trading or {},  # Estado de paper trading
                 'ml_training_buffer': ml_training_buffer or [],  # Training buffer del ML System
-<<<<<<< HEAD
                 'ml_training_data': ml_training_buffer or [],  # Compatibilidad con train_ml
-=======
                 'ml_training_data': ml_training_buffer or [],  # Para compatibilidad con train_ml
->>>>>>> 9ea36316
                 'advanced_modules': advanced_modules_state or {}  # NUEVO: Estado del arsenal avanzado (7 módulos)
             }
 
